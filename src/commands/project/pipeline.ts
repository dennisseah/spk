import { IBuildApi } from "azure-devops-node-api/BuildApi";
import {
  BuildDefinition,
  BuildDefinitionVariable
} from "azure-devops-node-api/interfaces/BuildInterfaces";
import commander from "commander";
<<<<<<< HEAD
import { Config } from "../../config";
import { isExists as isBedrockFileExists } from "../../lib/bedrockYaml";
import {
  build as buildCmd,
  exit as exitCmd,
  validateForRequiredValues
} from "../../lib/commandBuilder";
=======
import { bedrockFileInfo, Config } from "../../config";
import {
  projectCvgDependencyErrorMessage,
  projectInitCvgDependencyErrorMessage
} from "../../constants";
>>>>>>> d96ada49
import { BUILD_SCRIPT_URL } from "../../lib/constants";
import {
  getOriginUrl,
  getRepositoryName,
  getRepositoryUrl
} from "../../lib/gitutils";
import {
  createPipelineForDefinition,
  definitionForAzureRepoPipeline,
  getBuildApiClient,
  queueBuild
} from "../../lib/pipelines/pipelines";
import { logger } from "../../logger";
<<<<<<< HEAD
import { IConfigYaml } from "../../types";
import decorator from "./pipeline.decorator.json";

export interface ICommandOptions {
  orgName: string | undefined;
  personalAccessToken: string | undefined;
  devopsProject: string | undefined;
  pipelineName: string | undefined;
  repoName: string | undefined;
  repoUrl: string | undefined;
  buildScriptUrl: string | undefined;
}

export const validate = async (projectPath: string) => {
  const exist = isBedrockFileExists(projectPath);
  if (exist === false) {
    throw new Error(
      "Please run `spk project init` command before running this command to initialize the project."
    );
  }
=======
import { IBedrockFileInfo } from "../../types";

export const deployLifecyclePipelineCommandDecorator = (
  command: commander.Command
): void => {
  command
    .command("install-lifecycle-pipeline")
    .alias("p")
    .description(
      "Install the hld lifecycle pipeline to your Azure DevOps instance"
    )
    .option(
      "-n, --pipeline-name <pipeline-name>",
      "Name of the pipeline to be created"
    )
    .option(
      "-p, --personal-access-token <personal-access-token>",
      "Personal Access Token"
    )
    .option("-o, --org-name <org-name>", "Organization Name for Azure DevOps")
    .option("-r, --repo-name <repo-name>", "Repository Name in Azure DevOps")
    .option("-u, --repo-url <repo-url>", "Repository URL")
    .option("-d, --devops-project <devops-project>", "Azure DevOps Project")
    .option(
      "-b, --build-script-url <build-script-url>",
      `Build Script URL. By default it is '${BUILD_SCRIPT_URL}'.`
    )
    .action(async opts => {
      const projectPath = process.cwd();
      logger.verbose(`project path: ${projectPath}`);

      const fileInfo: IBedrockFileInfo = await bedrockFileInfo(projectPath);
      if (fileInfo.exist === false) {
        logger.error(projectInitCvgDependencyErrorMessage);
        return;
      } else if (fileInfo.hasVariableGroups === false) {
        // this assumes no variable groups exists in lifecycle pipeline when bedrock files does not have any variable groups
        logger.error(projectCvgDependencyErrorMessage);
        return;
      }

      const gitOriginUrl = await getOriginUrl();
      const { azure_devops } = Config();

      const {
        orgName = azure_devops && azure_devops.org,
        personalAccessToken = azure_devops && azure_devops.access_token,
        devopsProject = azure_devops && azure_devops.project,
        pipelineName = getRepositoryName(gitOriginUrl) + "-lifecycle",
        repoName = getRepositoryName(gitOriginUrl),
        repoUrl = getRepositoryUrl(gitOriginUrl),
        buildScriptUrl = BUILD_SCRIPT_URL
      } = opts;

      if (
        !isValidConfig(
          orgName,
          devopsProject,
          pipelineName,
          repoName,
          repoUrl,
          buildScriptUrl,
          personalAccessToken
        )
      ) {
        process.exit(1);
      }

      try {
        await installLifecyclePipeline(
          orgName,
          personalAccessToken,
          pipelineName,
          repoName,
          repoUrl,
          devopsProject,
          buildScriptUrl,
          process.exit
        );
      } catch (err) {
        logger.error(
          `Error occurred installing pipeline for HLD to Manifest pipeline`
        );
        logger.error(err);
        process.exit(1);
      }
    });
>>>>>>> d96ada49
};

/**
 * Returns values that are needed for this command.
 *
 * @param opts Options object from commander.
 * @param gitOriginUrl Git origin URL which is used to set values
 *        for pipeline, repoName and repoUrl
 * @param spkConfig SPK Configuration for getting default values.
 * @returns values that are needed for this command.
 */
export const fetchValidateValues = (
  opts: ICommandOptions,
  gitOriginUrl: string,
  spkConfig: IConfigYaml | undefined
): ICommandOptions | null => {
  if (!spkConfig) {
    throw new Error("SPK Config is missing");
  }
  const azure_devops = spkConfig?.azure_devops;

  const values: ICommandOptions = {
    buildScriptUrl: opts.buildScriptUrl || BUILD_SCRIPT_URL,
    devopsProject: opts.devopsProject || azure_devops?.project,
    orgName: opts.orgName || azure_devops?.org,
    personalAccessToken: opts.personalAccessToken || azure_devops?.access_token,
    pipelineName:
      opts.pipelineName || getRepositoryName(gitOriginUrl) + "-lifecycle",
    repoName: opts.repoName || getRepositoryName(gitOriginUrl),
    repoUrl: opts.repoUrl || getRepositoryUrl(gitOriginUrl)
  };

  const map: { [key: string]: string | undefined } = {};
  (Object.keys(values) as Array<keyof ICommandOptions>).forEach(key => {
    const val = values[key];
    if (key === "personalAccessToken") {
      logger.debug(`${key}: XXXXXXXXXXXXXXXXX`);
    } else {
      logger.debug(`${key}: ${val}`);
    }
    map[key] = val;
  });

  const error = validateForRequiredValues(decorator, map);
  return error.length > 0 ? null : values;
};

/**
 * Executes the command.
 *
 * @param opts Options object from commander.
 * @param projectPath Project path which is the current directory.
 * @param exitFn Exit function.
 */
export const execute = async (
  opts: ICommandOptions,
  projectPath: string,
  exitFn: (status: number) => Promise<void>
) => {
  if (!projectPath) {
    logger.error("Project Path is missing");
    await exitFn(1);
  } else {
    logger.verbose(`project path: ${projectPath}`);

    try {
      await validate(projectPath);
      const gitOriginUrl = await getOriginUrl();
      const values = fetchValidateValues(opts, gitOriginUrl, Config());

      if (values === null) {
        await exitFn(1);
      } else {
        await installLifecyclePipeline(values);
        await exitFn(0);
      }
    } catch (err) {
      logger.error(
        `Error occurred installing pipeline for HLD to Manifest pipeline`
      );
      logger.error(err);
      await exitFn(1);
    }
  }
};

export const commandDecorator = (command: commander.Command) => {
  buildCmd(command, decorator).action(async (opts: ICommandOptions) => {
    await execute(opts, process.cwd(), async (status: number) => {
      await exitCmd(logger, process.exit, status);
    });
  });
};

const createPipeline = async (
  values: ICommandOptions,
  devopsClient: IBuildApi
): Promise<BuildDefinition> => {
  const definition = definitionForAzureRepoPipeline({
    branchFilters: ["master"], // TOFIX: hardcoded?
    maximumConcurrentBuilds: 1,
    pipelineName: values.pipelineName!,
    repositoryName: values.repoName!,
    repositoryUrl: values.repoUrl!,
    variables: requiredPipelineVariables(values.buildScriptUrl!),
    yamlFileBranch: "master", // TOFIX: hardcoded?
    yamlFilePath: "hld-lifecycle.yaml" // TOFIX: hardcoded?
  });

  try {
    return await createPipelineForDefinition(
      devopsClient,
      values.devopsProject!,
      definition
    );
  } catch (err) {
    logger.error(
      `Error occurred during pipeline creation for ${values.pipelineName}`
    );
    throw err; // catch by other catch block
  }
};

/**
 * Install the project hld lifecycle pipeline in an azure devops org.
 *
 * @param values Values from command line. These values are pre-checked
 * @param exitFn Exit function
 */
export const installLifecyclePipeline = async (values: ICommandOptions) => {
  const devopsClient = await getBuildApiClient(
    values.orgName!,
    values.personalAccessToken!
  );
  logger.info("Fetched DevOps Client");

  const pipeline = await createPipeline(values, devopsClient);
  if (typeof pipeline.id === "undefined") {
    const builtDefnString = JSON.stringify(pipeline);
    throw Error(
      `Invalid BuildDefinition created, parameter 'id' is missing from ${builtDefnString}`
    );
  }
  logger.info(`Created pipeline for ${values.pipelineName}`);
  logger.info(`Pipeline ID: ${pipeline.id}`);

  await queueBuild(devopsClient, values.devopsProject!, pipeline.id);
};

/**
 * Builds and returns variables required for the lifecycle pipeline.
 * @param buildScriptUrl Build Script URL
 * @returns Object containing the necessary run-time variables for the lifecycle pipeline.
 */
export const requiredPipelineVariables = (
  buildScriptUrl: string
): { [key: string]: BuildDefinitionVariable } => {
  return {
    BUILD_SCRIPT_URL: {
      allowOverride: true,
      isSecret: false,
      value: buildScriptUrl
    }
  };
};<|MERGE_RESOLUTION|>--- conflicted
+++ resolved
@@ -4,21 +4,17 @@
   BuildDefinitionVariable
 } from "azure-devops-node-api/interfaces/BuildInterfaces";
 import commander from "commander";
-<<<<<<< HEAD
-import { Config } from "../../config";
+import { bedrockFileInfo, Config } from "../../config";
+import {
+  projectCvgDependencyErrorMessage,
+  projectInitCvgDependencyErrorMessage
+} from "../../constants";
 import { isExists as isBedrockFileExists } from "../../lib/bedrockYaml";
 import {
   build as buildCmd,
   exit as exitCmd,
   validateForRequiredValues
 } from "../../lib/commandBuilder";
-=======
-import { bedrockFileInfo, Config } from "../../config";
-import {
-  projectCvgDependencyErrorMessage,
-  projectInitCvgDependencyErrorMessage
-} from "../../constants";
->>>>>>> d96ada49
 import { BUILD_SCRIPT_URL } from "../../lib/constants";
 import {
   getOriginUrl,
@@ -32,8 +28,7 @@
   queueBuild
 } from "../../lib/pipelines/pipelines";
 import { logger } from "../../logger";
-<<<<<<< HEAD
-import { IConfigYaml } from "../../types";
+import { IBedrockFileInfo, IConfigYaml } from "../../types";
 import decorator from "./pipeline.decorator.json";
 
 export interface ICommandOptions {
@@ -53,95 +48,6 @@
       "Please run `spk project init` command before running this command to initialize the project."
     );
   }
-=======
-import { IBedrockFileInfo } from "../../types";
-
-export const deployLifecyclePipelineCommandDecorator = (
-  command: commander.Command
-): void => {
-  command
-    .command("install-lifecycle-pipeline")
-    .alias("p")
-    .description(
-      "Install the hld lifecycle pipeline to your Azure DevOps instance"
-    )
-    .option(
-      "-n, --pipeline-name <pipeline-name>",
-      "Name of the pipeline to be created"
-    )
-    .option(
-      "-p, --personal-access-token <personal-access-token>",
-      "Personal Access Token"
-    )
-    .option("-o, --org-name <org-name>", "Organization Name for Azure DevOps")
-    .option("-r, --repo-name <repo-name>", "Repository Name in Azure DevOps")
-    .option("-u, --repo-url <repo-url>", "Repository URL")
-    .option("-d, --devops-project <devops-project>", "Azure DevOps Project")
-    .option(
-      "-b, --build-script-url <build-script-url>",
-      `Build Script URL. By default it is '${BUILD_SCRIPT_URL}'.`
-    )
-    .action(async opts => {
-      const projectPath = process.cwd();
-      logger.verbose(`project path: ${projectPath}`);
-
-      const fileInfo: IBedrockFileInfo = await bedrockFileInfo(projectPath);
-      if (fileInfo.exist === false) {
-        logger.error(projectInitCvgDependencyErrorMessage);
-        return;
-      } else if (fileInfo.hasVariableGroups === false) {
-        // this assumes no variable groups exists in lifecycle pipeline when bedrock files does not have any variable groups
-        logger.error(projectCvgDependencyErrorMessage);
-        return;
-      }
-
-      const gitOriginUrl = await getOriginUrl();
-      const { azure_devops } = Config();
-
-      const {
-        orgName = azure_devops && azure_devops.org,
-        personalAccessToken = azure_devops && azure_devops.access_token,
-        devopsProject = azure_devops && azure_devops.project,
-        pipelineName = getRepositoryName(gitOriginUrl) + "-lifecycle",
-        repoName = getRepositoryName(gitOriginUrl),
-        repoUrl = getRepositoryUrl(gitOriginUrl),
-        buildScriptUrl = BUILD_SCRIPT_URL
-      } = opts;
-
-      if (
-        !isValidConfig(
-          orgName,
-          devopsProject,
-          pipelineName,
-          repoName,
-          repoUrl,
-          buildScriptUrl,
-          personalAccessToken
-        )
-      ) {
-        process.exit(1);
-      }
-
-      try {
-        await installLifecyclePipeline(
-          orgName,
-          personalAccessToken,
-          pipelineName,
-          repoName,
-          repoUrl,
-          devopsProject,
-          buildScriptUrl,
-          process.exit
-        );
-      } catch (err) {
-        logger.error(
-          `Error occurred installing pipeline for HLD to Manifest pipeline`
-        );
-        logger.error(err);
-        process.exit(1);
-      }
-    });
->>>>>>> d96ada49
 };
 
 /**
@@ -204,27 +110,40 @@
   if (!projectPath) {
     logger.error("Project Path is missing");
     await exitFn(1);
-  } else {
-    logger.verbose(`project path: ${projectPath}`);
-
-    try {
-      await validate(projectPath);
-      const gitOriginUrl = await getOriginUrl();
-      const values = fetchValidateValues(opts, gitOriginUrl, Config());
-
-      if (values === null) {
-        await exitFn(1);
-      } else {
-        await installLifecyclePipeline(values);
-        await exitFn(0);
-      }
-    } catch (err) {
-      logger.error(
-        `Error occurred installing pipeline for HLD to Manifest pipeline`
-      );
-      logger.error(err);
+    return;
+  }
+
+  const fileInfo: IBedrockFileInfo = await bedrockFileInfo(projectPath);
+  if (fileInfo.exist === false) {
+    logger.error(projectInitCvgDependencyErrorMessage);
+    await exitFn(1);
+    return;
+  }
+  if (fileInfo.hasVariableGroups === false) {
+    logger.error(projectCvgDependencyErrorMessage);
+    await exitFn(1);
+    return;
+  }
+
+  logger.verbose(`project path: ${projectPath}`);
+
+  try {
+    await validate(projectPath);
+    const gitOriginUrl = await getOriginUrl();
+    const values = fetchValidateValues(opts, gitOriginUrl, Config());
+
+    if (values === null) {
       await exitFn(1);
+    } else {
+      await installLifecyclePipeline(values);
+      await exitFn(0);
     }
+  } catch (err) {
+    logger.error(
+      `Error occurred installing pipeline for HLD to Manifest pipeline`
+    );
+    logger.error(err);
+    await exitFn(1);
   }
 };
 
@@ -241,13 +160,13 @@
   devopsClient: IBuildApi
 ): Promise<BuildDefinition> => {
   const definition = definitionForAzureRepoPipeline({
-    branchFilters: ["master"], // TOFIX: hardcoded?
+    branchFilters: ["master"], // I believe this is intentional. Our pipelines are triggered only by merges into the master branch.
     maximumConcurrentBuilds: 1,
     pipelineName: values.pipelineName!,
     repositoryName: values.repoName!,
     repositoryUrl: values.repoUrl!,
     variables: requiredPipelineVariables(values.buildScriptUrl!),
-    yamlFileBranch: "master", // TOFIX: hardcoded?
+    yamlFileBranch: "master", // I believe this is intentional. Our pipelines are triggered only by merges into the master branch.
     yamlFilePath: "hld-lifecycle.yaml" // TOFIX: hardcoded?
   });
 
