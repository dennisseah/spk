import uuid from "uuid/v4";
import { Bedrock, Maintainers, write } from "../../config";
import { createTempDir, getMissingFilenames } from "../../lib/ioUtil";
import { IBedrockFile, IMaintainersFile } from "../../types";
import { execute, initialize } from "./init";
import * as init from "./init";

const CREATED_FILES = [
  ".gitignore",
  "bedrock.yaml",
  "maintainers.yaml",
  "hld-lifecycle.yaml"
];

describe("Initializing a blank/new bedrock repository", () => {
  test("all standard files get generated in the project root on init", async () => {
    const randomTmpDir = createTempDir();
    await initialize(randomTmpDir);

    // bedrock.yaml, maintainers.yaml should be in a the root for a 'standard' project
    const missing = getMissingFilenames(randomTmpDir, CREATED_FILES);
    expect(missing.length).toBe(0); // no files are missing hence length 0

    // ensure service specific files do not get created
<<<<<<< HEAD
    const unexpected = getMissingFilenames(randomTmpDir, [
      "Dockerfile",
      "azure-pipelines.yaml"
    ]);
    expect(unexpected.length).toBe(2);
=======
    const filepathsShouldNotExist = [
      "Dockerfile",
      "azure-pipelines.yaml"
    ].map(filename => path.join(randomTmpDir, filename));
    for (const filepath of filepathsShouldNotExist) {
      expect(fs.existsSync(filepath)).toBe(false);
    }
>>>>>>> eedb87c4
  });

  test("defaultRings gets injected successfully", async () => {
    const randomTmpDir = createTempDir();
    const ringName = uuid();
    await initialize(randomTmpDir, { defaultRing: ringName });
    const bedrock = Bedrock(randomTmpDir);
    expect(Object.keys(bedrock.rings).includes(ringName)).toBe(true);
  });
});

describe("initializing an existing file does not modify it", () => {
  test("bedrock.yaml does not get modified", async () => {
    const randomDir = createTempDir();
    const bedrockFile: IBedrockFile = {
      rings: { master: { isDefault: true } },
      services: {
        "some/random/dir": {
          helm: {
            chart: {
              git: "foo",
              path: "./",
              sha: "bar"
            }
          },
          k8sServicePort: 1337
        }
      }
    };
    write(bedrockFile, randomDir);
    await initialize(randomDir);

    // bedrock file should not have been modified
    const updatedBedrock = Bedrock(randomDir);
    expect(updatedBedrock).toStrictEqual(bedrockFile);
  });

  test("maintainers.yaml does not get modified", async () => {
    const randomDir = createTempDir();
    const maintainersFile: IMaintainersFile = {
      services: {
        "some/random/dir": {
          maintainers: [{ name: "foo bar", email: "foobar@baz.com" }]
        }
      }
    };
    write(maintainersFile, randomDir);
    await initialize(randomDir);

    // maintainers file should not have been modified
    const updatedMaintainers = Maintainers(randomDir);
    expect(updatedMaintainers).toStrictEqual(maintainersFile);
  });
});

describe("Test execute function", () => {
  it("positive test", async () => {
    jest.spyOn(init, "initialize");
    const exitFn = jest.fn();
    await execute(
      {
        defaultRing: "master"
      },
      exitFn
    );
    expect(exitFn).toBeCalledTimes(1);
    expect(initialize).toBeCalledTimes(1);
    expect(exitFn.mock.calls).toEqual([[0]]); // 0: success
  });

  it("negative test", async () => {
    jest.spyOn(init, "initialize").mockImplementation(() => {
      throw new Error();
    });
    const exitFn = jest.fn();
    await execute(
      {
        defaultRing: "master"
      },
      exitFn
    );
    expect(exitFn).toBeCalledTimes(1);
    expect(exitFn.mock.calls).toEqual([[1]]); // 1: error
  });
});<|MERGE_RESOLUTION|>--- conflicted
+++ resolved
@@ -22,21 +22,11 @@
     expect(missing.length).toBe(0); // no files are missing hence length 0
 
     // ensure service specific files do not get created
-<<<<<<< HEAD
     const unexpected = getMissingFilenames(randomTmpDir, [
       "Dockerfile",
       "azure-pipelines.yaml"
     ]);
     expect(unexpected.length).toBe(2);
-=======
-    const filepathsShouldNotExist = [
-      "Dockerfile",
-      "azure-pipelines.yaml"
-    ].map(filename => path.join(randomTmpDir, filename));
-    for (const filepath of filepathsShouldNotExist) {
-      expect(fs.existsSync(filepath)).toBe(false);
-    }
->>>>>>> eedb87c4
   });
 
   test("defaultRings gets injected successfully", async () => {
