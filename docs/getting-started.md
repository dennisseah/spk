--- conflicted
+++ resolved
@@ -90,11 +90,8 @@
 `spk` is the Command Line Interface that provides automation around defining and
 operating Kubernetes clusters with Bedrock principles.
 
-<<<<<<< HEAD
-=======
 #### Setup SPK
 
->>>>>>> 85a7e993
 Make sure to download the latest version of `spk` from the
 [releases](https://github.com/catalystcode/spk/releases) page and add it to your
 PATH.
@@ -128,20 +125,20 @@
 Run `spk init -f <spk-config.yaml>` where `<spk-config.yaml>` the path to the
 configuation file.
 
-<<<<<<< HEAD
-> NOTE: When generating the Personal Access Token (needed in `spk` `config.yaml`), please grant
-> * Build (Read & execute)
-> * Variable Groups (Read, create, & manage)
+> NOTE: When generating the Personal Access Token (needed in `spk`
+> `config.yaml`), please grant
+>
+> - Build (Read & execute)
+> - Variable Groups (Read, create, & manage)
 
 For managing projects, repositories, and pipelines via `spk`, only the
 `azure_devops` needs to be configured.
-=======
+
 **Note:** When running `spk init -f <spk-config.yaml>`, `spk` will copy the
 values from the config file and store it into local memory elsewhere. If you
 wish to utilize `spk` with another project or target, then you must rerun
 `spk init` with another configuration first OR, you may overwrite each commands
 via flags.
->>>>>>> 85a7e993
 
 ### Repositories
 
